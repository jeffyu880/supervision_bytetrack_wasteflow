import xml.etree.ElementTree as ET
from contextlib import ExitStack as DoesNotRaise
from test.utils import mock_detections
from typing import List, Optional

import numpy as np
import pytest

from supervision.dataset.formats.pascal_voc import (
    detections_from_xml_obj,
    object_to_pascal_voc,
    parse_polygon_points,
)


def are_xml_elements_equal_with_voc_offset(elem1, elem2):
    if (
        elem1.tag != elem2.tag
        or elem1.attrib != elem2.attrib
        or elem1.text != elem2.text
        or len(elem1) != len(elem2)
    ):
        return False

    for child1, child2 in zip(elem1, elem2):
        if not are_xml_elements_equal_with_voc_offset(child1, child2):
            return False

    return True


@pytest.mark.parametrize(
    "xyxy, name, polygon, expected_result, exception",
    [
        (
            np.array([0, 0, 10, 10]),
            "test",
            None,
            ET.fromstring(
<<<<<<< HEAD
                """<object><name>test</name><bndbox><xmin>1</xmin><ymin>1</ymin><xmax>11</xmax><ymax>11</ymax></bndbox></object>"""
=======
                """<object><name>test</name><bndbox><xmin>0</xmin><ymin>0</ymin>
                <xmax>10</xmax><ymax>10</ymax></bndbox></object>"""
>>>>>>> 512f98f0
            ),
            DoesNotRaise(),
        ),
        (
            np.array([0, 0, 10, 10]),
            "test",
            np.array([[0, 0], [10, 0], [10, 10], [0, 10]]),
            ET.fromstring(
<<<<<<< HEAD
                """<object><name>test</name><bndbox><xmin>1</xmin><ymin>1</ymin><xmax>11</xmax><ymax>11</ymax></bndbox><polygon><x1>1</x1><y1>1</y1><x2>11</x2><y2>1</y2><x3>11</x3><y3>11</y3><x4>1</x4><y4>11</y4></polygon></object>"""
=======
                """<object><name>test</name><bndbox><xmin>0</xmin><ymin>0</ymin>
                    <xmax>10</xmax><ymax>10</ymax>
                    </bndbox><polygon><x1>0</x1><y1>0</y1><x2>10</x2>
                    <y2>0</y2><x3>10</x3><y3>10</y3><x4>0</x4><y4>10</y4>
                    </polygon></object>"""
>>>>>>> 512f98f0
            ),
            DoesNotRaise(),
        ),
    ],
)
def test_object_to_pascal_voc(
    xyxy: np.ndarray,
    name: str,
    polygon: Optional[np.ndarray],
    expected_result,
    exception: Exception,
):
    with exception:
        result = object_to_pascal_voc(xyxy=xyxy, name=name, polygon=polygon)
        assert are_xml_elements_equal_with_voc_offset(result, expected_result)


@pytest.mark.parametrize(
    "polygon_element, expected_result, exception",
    [
        (
            ET.fromstring(
                """<polygon><x1>0</x1><y1>0</y1><x2>10</x2><y2>0</y2><x3>10</x3>
                    <y3>10</y3><x4>0</x4><y4>10</y4></polygon>"""
            ),
            [[0, 0], [10, 0], [10, 10], [0, 10]],
            DoesNotRaise(),
        )
    ],
)
def test_parse_polygon_points(
    polygon_element,
    expected_result: List[list],
    exception,
):
    with exception:
        result = parse_polygon_points(polygon_element)
        assert result == expected_result


<<<<<<< HEAD
ONE_CLASS_N_BBOX = """<annotation><object><name>test</name><bndbox><xmin>1</xmin><ymin>1</ymin><xmax>11</xmax><ymax>11</ymax></bndbox></object><object><name>test</name><bndbox><xmin>11</xmin><ymin>11</ymin><xmax>21</xmax><ymax>21</ymax></bndbox></object></annotation>"""
=======
ONE_CLASS_N_BBOX = """<annotation><object><name>test</name><bndbox><xmin>0</xmin
><ymin>0</ymin><xmax>10</xmax><ymax
>10</ymax></bndbox></object><object><name>test</name><bndbox><xmin>10</xmin><ymin>10
</ymin><xmax>20</xmax><ymax>20 </ymax></bndbox></object></annotation>"""
>>>>>>> 512f98f0

ONE_CLASS_ONE_BBOX = """<annotation><object><name>test</name><bndbox><xmin>0</xmin
><ymin>0</ymin><xmax>10</xmax><ymax >10</ymax></bndbox></object></annotation>"""

<<<<<<< HEAD
ONE_CLASS_ONE_BBOX = """<annotation><object><name>test</name><bndbox><xmin>1</xmin><ymin>1</ymin><xmax>11</xmax><ymax>11</ymax></bndbox></object></annotation>"""


N_CLASS_N_BBOX = """<annotation><object><name>test</name><bndbox><xmin>1</xmin><ymin>1</ymin><xmax>11</xmax><ymax>11</ymax></bndbox></object><object><name>test</name><bndbox><xmin>21</xmin><ymin>31</ymin><xmax>31</xmax><ymax>41</ymax></bndbox></object><object><name>test2</name><bndbox><xmin>11</xmin><ymin>11</ymin><xmax>21</xmax><ymax>21</ymax></bndbox></object></annotation>"""

NO_DETECTIONS = """<annotation></annotation>"""
=======
N_CLASS_N_BBOX = """<annotation><object><name>test</name><bndbox><xmin>0</xmin><ymin
>0</ymin><xmax>10</xmax><ymax>10
</ymax></bndbox></object><object><name>test</name><bndbox><xmin>20</xmin><ymin>30
</ymin><xmax>30</xmax><ymax>40</ymax
></bndbox></object><object><name>test2</name><bndbox><xmin>10</xmin><ymin>10</ymin
><xmax>20</xmax><ymax>20</ymax ></bndbox></object></annotation>"""

NO_DETECTIONS = "<annotation></annotation>"
>>>>>>> 512f98f0


@pytest.mark.parametrize(
    "xml_string, classes, resolution_wh, force_masks, expected_result, exception",
    [
        (
            ONE_CLASS_ONE_BBOX,
            ["test"],
            (100, 100),
            False,
            mock_detections(np.array([[0, 0, 10, 10]]), None, [0]),
            DoesNotRaise(),
        ),
        (
            ONE_CLASS_N_BBOX,
            ["test"],
            (100, 100),
            False,
            mock_detections(np.array([[0, 0, 10, 10], [10, 10, 20, 20]]), None, [0, 0]),
            DoesNotRaise(),
        ),
        (
            N_CLASS_N_BBOX,
            ["test", "test2"],
            (100, 100),
            False,
            mock_detections(
                np.array([[0, 0, 10, 10], [20, 30, 30, 40], [10, 10, 20, 20]]),
                None,
                [0, 0, 1],
            ),
            DoesNotRaise(),
        ),
        (
            NO_DETECTIONS,
            [],
            (100, 100),
            False,
            mock_detections(np.empty((0, 4)), None, []),
            DoesNotRaise(),
        ),
    ],
)
def test_detections_from_xml_obj_with_voc_offset(
    xml_string, classes, resolution_wh, force_masks, expected_result, exception
):
    with exception:
        root = ET.fromstring(xml_string)
        result, _ = detections_from_xml_obj(root, classes, resolution_wh, force_masks)
        assert result == expected_result<|MERGE_RESOLUTION|>--- conflicted
+++ resolved
@@ -37,12 +37,8 @@
             "test",
             None,
             ET.fromstring(
-<<<<<<< HEAD
-                """<object><name>test</name><bndbox><xmin>1</xmin><ymin>1</ymin><xmax>11</xmax><ymax>11</ymax></bndbox></object>"""
-=======
-                """<object><name>test</name><bndbox><xmin>0</xmin><ymin>0</ymin>
-                <xmax>10</xmax><ymax>10</ymax></bndbox></object>"""
->>>>>>> 512f98f0
+                """<object><name>test</name><bndbox><xmin>1</xmin><ymin>1</ymin>
+                <xmax>11</xmax><ymax>11</ymax></bndbox></object>"""
             ),
             DoesNotRaise(),
         ),
@@ -51,15 +47,11 @@
             "test",
             np.array([[0, 0], [10, 0], [10, 10], [0, 10]]),
             ET.fromstring(
-<<<<<<< HEAD
-                """<object><name>test</name><bndbox><xmin>1</xmin><ymin>1</ymin><xmax>11</xmax><ymax>11</ymax></bndbox><polygon><x1>1</x1><y1>1</y1><x2>11</x2><y2>1</y2><x3>11</x3><y3>11</y3><x4>1</x4><y4>11</y4></polygon></object>"""
-=======
-                """<object><name>test</name><bndbox><xmin>0</xmin><ymin>0</ymin>
-                    <xmax>10</xmax><ymax>10</ymax>
-                    </bndbox><polygon><x1>0</x1><y1>0</y1><x2>10</x2>
-                    <y2>0</y2><x3>10</x3><y3>10</y3><x4>0</x4><y4>10</y4>
-                    </polygon></object>"""
->>>>>>> 512f98f0
+                """<object><name>test</name><bndbox><xmin>1</xmin><ymin>1</ymin>
+                <xmax>11</xmax><ymax>11</ymax>
+                </bndbox><polygon><x1>1</x1><y1>1</y1><x2>11</x2>
+                <y2>1</y2><x3>11</x3><y3>11</y3><x4>1</x4><y4>11</y4>
+                </polygon></object>"""
             ),
             DoesNotRaise(),
         ),
@@ -100,35 +92,26 @@
         assert result == expected_result
 
 
-<<<<<<< HEAD
-ONE_CLASS_N_BBOX = """<annotation><object><name>test</name><bndbox><xmin>1</xmin><ymin>1</ymin><xmax>11</xmax><ymax>11</ymax></bndbox></object><object><name>test</name><bndbox><xmin>11</xmin><ymin>11</ymin><xmax>21</xmax><ymax>21</ymax></bndbox></object></annotation>"""
-=======
-ONE_CLASS_N_BBOX = """<annotation><object><name>test</name><bndbox><xmin>0</xmin
-><ymin>0</ymin><xmax>10</xmax><ymax
->10</ymax></bndbox></object><object><name>test</name><bndbox><xmin>10</xmin><ymin>10
-</ymin><xmax>20</xmax><ymax>20 </ymax></bndbox></object></annotation>"""
->>>>>>> 512f98f0
-
-ONE_CLASS_ONE_BBOX = """<annotation><object><name>test</name><bndbox><xmin>0</xmin
-><ymin>0</ymin><xmax>10</xmax><ymax >10</ymax></bndbox></object></annotation>"""
-
-<<<<<<< HEAD
-ONE_CLASS_ONE_BBOX = """<annotation><object><name>test</name><bndbox><xmin>1</xmin><ymin>1</ymin><xmax>11</xmax><ymax>11</ymax></bndbox></object></annotation>"""
+ONE_CLASS_N_BBOX = """<annotation><object><name>test</name><bndbox><xmin>1</xmin>
+<ymin>1</ymin><xmax>11</xmax><ymax>11</ymax>
+</bndbox></object><object><name>test</name><bndbox><xmin>11</xmin><ymin>11</ymin>
+<xmax>21</xmax><ymax>21</ymax></bndbox></object></annotation>"""
 
 
-N_CLASS_N_BBOX = """<annotation><object><name>test</name><bndbox><xmin>1</xmin><ymin>1</ymin><xmax>11</xmax><ymax>11</ymax></bndbox></object><object><name>test</name><bndbox><xmin>21</xmin><ymin>31</ymin><xmax>31</xmax><ymax>41</ymax></bndbox></object><object><name>test2</name><bndbox><xmin>11</xmin><ymin>11</ymin><xmax>21</xmax><ymax>21</ymax></bndbox></object></annotation>"""
+ONE_CLASS_ONE_BBOX = """<annotation><object><name>test</name><bndbox>
+<xmin>1</xmin><ymin>1</ymin><xmax>11</xmax><ymax>11</ymax></bndbox></object>
+</annotation>"""
+
+
+N_CLASS_N_BBOX = """<annotation><object><name>test</name><bndbox><xmin>1</xmin>
+<ymin>1</ymin><xmax>11</xmax><ymax>11</ymax>
+</bndbox></object><object><name>test</name><bndbox>
+<xmin>21</xmin><ymin>31</ymin><xmax>31</xmax><ymax>41</ymax></bndbox>
+</object><object><name>test2</name><bndbox><xmin>
+11</xmin><ymin>11</ymin><xmax>21</xmax><ymax>
+21</ymax></bndbox></object></annotation>"""
 
 NO_DETECTIONS = """<annotation></annotation>"""
-=======
-N_CLASS_N_BBOX = """<annotation><object><name>test</name><bndbox><xmin>0</xmin><ymin
->0</ymin><xmax>10</xmax><ymax>10
-</ymax></bndbox></object><object><name>test</name><bndbox><xmin>20</xmin><ymin>30
-</ymin><xmax>30</xmax><ymax>40</ymax
-></bndbox></object><object><name>test2</name><bndbox><xmin>10</xmin><ymin>10</ymin
-><xmax>20</xmax><ymax>20</ymax ></bndbox></object></annotation>"""
-
-NO_DETECTIONS = "<annotation></annotation>"
->>>>>>> 512f98f0
 
 
 @pytest.mark.parametrize(
